--- conflicted
+++ resolved
@@ -19,24 +19,14 @@
 ]
 edition = "2021"
 
-[features]
-embedded-hal-async = ["dep:embedded-hal-async"]
-
 [dependencies]
-<<<<<<< HEAD
 embedded-hal = "=1.0.0-alpha.10"
 embedded-hal-nb = "=1.0.0-alpha.2"
 embedded-hal-async = { version = "=0.2.0-alpha.1", optional = true }
+void = { version = "^1.0", optional = true }
 
 [dev-dependencies]
 tokio = { version = "1.21.1", features = ["rt", "macros"] }
-=======
-embedded-hal = { version = "0.2.7", features = ["unproven"] }
-embedded-time = { version = "0.12", optional = true }
-void = { version = "^1.0", optional = true }
-nb = "0.1.1"
 
 [features]
-default = ["embedded-time"]
-embedded-time = ["dep:embedded-time", "dep:void"]
->>>>>>> f2c51b14
+embedded-hal-async = ["dep:embedded-hal-async"]