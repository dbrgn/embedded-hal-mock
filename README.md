# embedded-hal-mock

[![GitHub Actions][github-actions-badge]][github-actions]
![Minimum Rust Version][min-rust-badge]
[![Crates.io Version][version-badge]][crates-io]

_(Note: This create currently targets the latest stable version of embedded-hal.
If you're looking for a version that's compatible with the 1.0.0 alpha of
embedded-hal, check out the [`1-alpha`
branch](https://github.com/dbrgn/embedded-hal-mock/tree/1-alpha).)_

This is a collection of types that implement the embedded-hal traits.

The implementations never access real hardware. Instead, the hardware is mocked
or no-op implementations are used.

The goal of the crate is to be able to test drivers in CI without having access
to hardware.

<<<<<<< HEAD
=======
This crate requires Rust 1.60+!

>>>>>>> f2c51b14
[Docs](https://docs.rs/embedded-hal-mock/)


## Status

- [x] I²C
- [x] SPI
- [x] No-op delay
- [x] Actual delay
- [x] Serial
- [ ] RNG
- [x] I/O pins (including PWM)
- [x] ADC
- [x] Timers (with `embedded-time` Cargo feature)
- [ ] ...

Pull requests for more mock implementations are welcome! :)


## no\_std

Currently this crate is not `no_std`. If you think this is important, let me
know.


## Usage

See [docs](https://docs.rs/embedded-hal-mock/).


## Development Version of `embedded-hal`

If you would like to use the current development version of `embedded-hal` (or any other version),
so long as they are API compatible you can use a patch field in your `Cargo.toml` file to override
the dependency version.

```yaml
[patch.crates-io]
embedded-hal = { git = "https://github.com/rust-embedded/embedded-hal" }
```


# Minimum Supported Rust Version (MSRV)

This crate is guaranteed to compile on stable Rust 1.61.0 and up. It *might*
compile with older versions but that may change in any new patch release.


## License

Licensed under either of

 * Apache License, Version 2.0 ([LICENSE-APACHE](LICENSE-APACHE) or
   http://www.apache.org/licenses/LICENSE-2.0)
 * MIT license ([LICENSE-MIT](LICENSE-MIT) or
   http://opensource.org/licenses/MIT) at your option.

### Contributing

Unless you explicitly state otherwise, any contribution intentionally submitted
for inclusion in the work by you, as defined in the Apache-2.0 license, shall
be dual licensed as above, without any additional terms or conditions.


<!-- Badges -->
[github-actions]: https://github.com/dbrgn/embedded-hal-mock/actions/workflows/ci.yml
[github-actions-badge]: https://github.com/dbrgn/embedded-hal-mock/actions/workflows/ci.yml/badge.svg
[min-rust-badge]: https://img.shields.io/badge/rustc-1.31+-blue.svg
[crates-io]: https://crates.io/crates/embedded-hal-mock
[version-badge]: https://img.shields.io/crates/v/embedded-hal-mock.svg<|MERGE_RESOLUTION|>--- conflicted
+++ resolved
@@ -17,11 +17,8 @@
 The goal of the crate is to be able to test drivers in CI without having access
 to hardware.
 
-<<<<<<< HEAD
-=======
 This crate requires Rust 1.60+!
 
->>>>>>> f2c51b14
 [Docs](https://docs.rs/embedded-hal-mock/)
 
 
