//! Mock digital [`InputPin`] and [`OutputPin`] v2 implementations
//!
//! [`InputPin`]: https://docs.rs/embedded-hal/1.0.0-alpha.6/embedded_hal/digital/trait.InputPin.html
//! [`OutputPin`]: https://docs.rs/embedded-hal/1.0.0-alpha.6/embedded_hal/digital/trait.OutputPin.html
//!
//! ```
//! use std::io::ErrorKind;
//!
//! use embedded_hal_mock::MockError;
//! use embedded_hal_mock::pin::{Transaction as PinTransaction, Mock as PinMock, State as PinState};
//! use embedded_hal::digital::{InputPin, OutputPin};
//!
//! let err = MockError::Io(ErrorKind::NotConnected);
//!
//! // Configure expectations
//! let expectations = [
//!     PinTransaction::get(PinState::High),
//!     PinTransaction::get(PinState::High),
//!     PinTransaction::set(PinState::Low),
//!     PinTransaction::set(PinState::High).with_error(err.clone()),
//! ];
//!
//! // Create pin
//! let mut pin = PinMock::new(&expectations);
//!
//! // Run and test
//! assert_eq!(pin.is_high().unwrap(), true);
//! assert_eq!(pin.is_low().unwrap(), false);
//!
//! pin.set_low().unwrap();
//! pin.set_high().expect_err("expected error return");
//!
//! pin.done();
//!
//! // Update expectations
//! pin.expect(&[]);
//! // ...
//! pin.done();
//!
//! ```

use crate::common::Generic;
use crate::error::MockError;

<<<<<<< HEAD
use embedded_hal::digital::{ErrorType, InputPin, OutputPin};
=======
use embedded_hal::digital::v2::{InputPin, OutputPin};
use embedded_hal::PwmPin;

/// The type used for the duty of the [`PwmPin`] mock.
pub type PwmDuty = u16;
>>>>>>> f2c51b14

/// MockPin transaction
#[derive(PartialEq, Eq, Clone, Debug)]
pub struct Transaction {
    /// Kind is the transaction kind (and data) expected
    kind: TransactionKind,
    /// Err is an optional error return for a transaction.
    /// This is in addition to kind to allow validation that the transaction kind
    /// is correct prior to returning the error.
    err: Option<MockError>,
}

#[derive(PartialEq, Eq, Copy, Clone, Debug)]
/// Digital pin value enumeration
pub enum State {
    /// Digital low state
    Low,
    /// Digital high state
    High,
}

impl Transaction {
    /// Create a new pin transaction
    pub fn new(kind: TransactionKind) -> Transaction {
        Transaction { kind, err: None }
    }

    /// Create a new get transaction
    pub fn get(state: State) -> Transaction {
        Transaction::new(TransactionKind::Get(state))
    }

    /// Create a new get transaction
    pub fn set(state: State) -> Transaction {
        Transaction::new(TransactionKind::Set(state))
    }

    /// Create a new disable transaction
    pub fn disable() -> Transaction {
        Transaction::new(TransactionKind::Disable)
    }

    /// Create a new enable transaction
    pub fn enable() -> Transaction {
        Transaction::new(TransactionKind::Enable)
    }

    /// Create a new get_duty transaction
    pub fn get_duty(duty: PwmDuty) -> Transaction {
        Transaction::new(TransactionKind::GetDuty(duty))
    }

    /// Create a new get_max_duty transaction
    pub fn get_max_duty(max_duty: PwmDuty) -> Transaction {
        Transaction::new(TransactionKind::GetMaxDuty(max_duty))
    }

    /// Create a new set_duty transaction
    pub fn set_duty(expected_duty: PwmDuty) -> Transaction {
        Transaction::new(TransactionKind::SetDuty(expected_duty))
    }

    /// Add an error return to a transaction
    ///
    /// This is used to mock failure behaviours.
    ///
    /// Note that this can only be used for methods which actually return a [`Result`];
    /// trying to invoke this for others will lead to an assertion error!
    pub fn with_error(mut self, error: MockError) -> Self {
        assert!(
            self.kind.supports_errors(),
            "the transaction kind supports errors"
        );
        self.err = Some(error);
        self
    }
}

/// MockPin transaction kind.
#[derive(PartialEq, Eq, Clone, Debug)]
pub enum TransactionKind {
<<<<<<< HEAD
    /// Set(true) for set_high or Set(false) for try_set_low
=======
    /// Set the pin state
>>>>>>> f2c51b14
    Set(State),
    /// Get the pin state
    Get(State),
    /// Disable a [`PwmPin`] using [`PwmPin::disable`]
    Disable,
    /// Enable a [`PwmPin`] using [`PwmPin::enable`]
    Enable,
    /// Query the duty of a [`PwmPin`] using [`PwmPin::get_duty`], returning the specified value
    GetDuty(PwmDuty),
    /// Query the max. duty of a [`PwmPin`] using [`PwmPin::get_max_duty`], returning the specified value
    GetMaxDuty(PwmDuty),
    /// Set the duty of a [`PwmPin`] using [`PwmPin::set_duty`], expecting the specified value
    SetDuty(PwmDuty),
}

impl TransactionKind {
    fn is_get(&self) -> bool {
        match self {
            TransactionKind::Get(_) => true,
            _ => false,
        }
    }

    /// Specifies whether the actual API returns a [`Result`] (= supports errors) or not.
    fn supports_errors(&self) -> bool {
        match self {
            TransactionKind::Set(_) | TransactionKind::Get(_) => true,
            _ => false,
        }
    }
}

/// Mock Pin implementation
pub type Mock = Generic<Transaction>;

impl ErrorType for Mock {
    type Error = MockError;
}

/// Single digital push-pull output pin
impl OutputPin for Mock {
    /// Drives the pin low
    fn set_low(&mut self) -> Result<(), Self::Error> {
        let Transaction { kind, err } = self.next().expect("no expectation for pin::set_low call");

        assert_eq!(
            kind,
            TransactionKind::Set(State::Low),
            "expected pin::set_low"
        );

        match err {
            Some(e) => Err(e),
            None => Ok(()),
        }
    }

    /// Drives the pin high
    fn set_high(&mut self) -> Result<(), Self::Error> {
        let Transaction { kind, err } = self.next().expect("no expectation for pin::set_high call");

        assert_eq!(
            kind,
            TransactionKind::Set(State::High),
            "expected pin::set_high"
        );

        match err {
            Some(e) => Err(e),
            None => Ok(()),
        }
    }
}

impl InputPin for Mock {
    /// Is the input pin high?
    fn is_high(&self) -> Result<bool, Self::Error> {
        let mut s = self.clone();

        let Transaction { kind, err } = s.next().expect("no expectation for pin::is_high call");

        assert!(kind.is_get(), "expected pin::get");

        if let Some(e) = err {
            Err(e)
        } else if let TransactionKind::Get(v) = kind {
            Ok(v == State::High)
        } else {
            unreachable!();
        }
    }

    /// Is the input pin low?
    fn is_low(&self) -> Result<bool, Self::Error> {
        let mut s = self.clone();

        let Transaction { kind, err } = s.next().expect("no expectation for pin::is_low call");

        assert!(kind.is_get(), "expected pin::get");

        if let Some(e) = err {
            Err(e)
        } else if let TransactionKind::Get(v) = kind {
            Ok(v == State::Low)
        } else {
            unreachable!();
        }
    }
}

impl PwmPin for Mock {
    type Duty = PwmDuty;

    fn disable(&mut self) {
        // Note: Error is being ignored, because method doesn't return a result
        let Transaction { kind, .. } = self.next().expect("no expectation for pin::disable call");

        assert_eq!(kind, TransactionKind::Disable, "expected pin::disable");
    }

    fn enable(&mut self) {
        // Note: Error is being ignored, because method doesn't return a result
        let Transaction { kind, .. } = self.next().expect("no expectation for pin::enable call");

        assert_eq!(kind, TransactionKind::Enable, "expected pin::enable");
    }

    fn get_duty(&self) -> Self::Duty {
        let mut s = self.clone();

        // Note: Error is being ignored, because method doesn't return a result
        let Transaction { kind, .. } = s.next().expect("no expectation for pin::get_duty call");

        if let TransactionKind::GetDuty(duty) = kind {
            duty
        } else {
            panic!("expected pin::get_duty");
        }
    }

    fn get_max_duty(&self) -> Self::Duty {
        let mut s = self.clone();

        // Note: Error is being ignored, because method doesn't return a result
        let Transaction { kind, .. } = s.next().expect("no expectation for pin::get_max_duty call");

        if let TransactionKind::GetMaxDuty(max_duty) = kind {
            max_duty
        } else {
            panic!("expected pin::get_max_duty");
        }
    }

    fn set_duty(&mut self, duty: Self::Duty) {
        // Note: Error is being ignored, because method doesn't return a result
        let Transaction { kind, .. } = self.next().expect("no expectation for pin::set_duty call");

        assert_eq!(
            kind,
            TransactionKind::SetDuty(duty),
            "expected pin::set_duty"
        );
    }
}

#[cfg(test)]
mod test {
    use std::io::ErrorKind;

    use crate::error::MockError;
<<<<<<< HEAD
    use embedded_hal::digital::{InputPin, OutputPin};
=======
    use embedded_hal::digital::v2::{InputPin, OutputPin};
    use embedded_hal::PwmPin;
>>>>>>> f2c51b14

    use crate::pin::TransactionKind::{Disable, Enable, Get, GetDuty, GetMaxDuty, Set, SetDuty};
    use crate::pin::{Mock, State, Transaction};

    #[test]
    fn test_input_pin() {
        let expectations = [
            Transaction::new(Get(State::High)),
            Transaction::new(Get(State::High)),
            Transaction::new(Get(State::Low)),
            Transaction::new(Get(State::Low)),
            Transaction::new(Get(State::High)).with_error(MockError::Io(ErrorKind::NotConnected)),
        ];
        let mut pin = Mock::new(&expectations);

        assert_eq!(pin.is_high().unwrap(), true);
        assert_eq!(pin.is_low().unwrap(), false);
        assert_eq!(pin.is_high().unwrap(), false);
        assert_eq!(pin.is_low().unwrap(), true);

        pin.is_low().expect_err("expected error return");

        pin.done();
    }

    #[test]
    fn test_output_pin() {
        let expectations = [
            Transaction::new(Set(State::High)),
            Transaction::new(Set(State::Low)),
            Transaction::new(Set(State::High)).with_error(MockError::Io(ErrorKind::NotConnected)),
        ];
        let mut pin = Mock::new(&expectations);

        pin.set_high().unwrap();
        pin.set_low().unwrap();

        pin.set_high().expect_err("expected error return");

        pin.done();
    }

    #[test]
    fn test_pwm_pin() {
        let expected_duty = 10_000;
        let expectations = [
            Transaction::new(Enable),
            Transaction::new(GetMaxDuty(expected_duty)),
            Transaction::new(SetDuty(expected_duty)),
            Transaction::new(GetDuty(expected_duty)),
            Transaction::new(Disable),
        ];
        let mut pin = Mock::new(&expectations);

        pin.enable();
        let max_duty = pin.get_max_duty();
        pin.set_duty(max_duty);
        assert_eq!(pin.get_duty(), expected_duty);
        pin.disable();

        pin.done();
    }
}<|MERGE_RESOLUTION|>--- conflicted
+++ resolved
@@ -1,4 +1,4 @@
-//! Mock digital [`InputPin`] and [`OutputPin`] v2 implementations
+//! Mock digi:set ignorecase smartcasetal [`InputPin`] and [`OutputPin`] v2 implementations
 //!
 //! [`InputPin`]: https://docs.rs/embedded-hal/1.0.0-alpha.6/embedded_hal/digital/trait.InputPin.html
 //! [`OutputPin`]: https://docs.rs/embedded-hal/1.0.0-alpha.6/embedded_hal/digital/trait.OutputPin.html
@@ -42,15 +42,7 @@
 use crate::common::Generic;
 use crate::error::MockError;
 
-<<<<<<< HEAD
 use embedded_hal::digital::{ErrorType, InputPin, OutputPin};
-=======
-use embedded_hal::digital::v2::{InputPin, OutputPin};
-use embedded_hal::PwmPin;
-
-/// The type used for the duty of the [`PwmPin`] mock.
-pub type PwmDuty = u16;
->>>>>>> f2c51b14
 
 /// MockPin transaction
 #[derive(PartialEq, Eq, Clone, Debug)]
@@ -86,31 +78,6 @@
     /// Create a new get transaction
     pub fn set(state: State) -> Transaction {
         Transaction::new(TransactionKind::Set(state))
-    }
-
-    /// Create a new disable transaction
-    pub fn disable() -> Transaction {
-        Transaction::new(TransactionKind::Disable)
-    }
-
-    /// Create a new enable transaction
-    pub fn enable() -> Transaction {
-        Transaction::new(TransactionKind::Enable)
-    }
-
-    /// Create a new get_duty transaction
-    pub fn get_duty(duty: PwmDuty) -> Transaction {
-        Transaction::new(TransactionKind::GetDuty(duty))
-    }
-
-    /// Create a new get_max_duty transaction
-    pub fn get_max_duty(max_duty: PwmDuty) -> Transaction {
-        Transaction::new(TransactionKind::GetMaxDuty(max_duty))
-    }
-
-    /// Create a new set_duty transaction
-    pub fn set_duty(expected_duty: PwmDuty) -> Transaction {
-        Transaction::new(TransactionKind::SetDuty(expected_duty))
     }
 
     /// Add an error return to a transaction
@@ -132,24 +99,10 @@
 /// MockPin transaction kind.
 #[derive(PartialEq, Eq, Clone, Debug)]
 pub enum TransactionKind {
-<<<<<<< HEAD
     /// Set(true) for set_high or Set(false) for try_set_low
-=======
-    /// Set the pin state
->>>>>>> f2c51b14
     Set(State),
     /// Get the pin state
     Get(State),
-    /// Disable a [`PwmPin`] using [`PwmPin::disable`]
-    Disable,
-    /// Enable a [`PwmPin`] using [`PwmPin::enable`]
-    Enable,
-    /// Query the duty of a [`PwmPin`] using [`PwmPin::get_duty`], returning the specified value
-    GetDuty(PwmDuty),
-    /// Query the max. duty of a [`PwmPin`] using [`PwmPin::get_max_duty`], returning the specified value
-    GetMaxDuty(PwmDuty),
-    /// Set the duty of a [`PwmPin`] using [`PwmPin::set_duty`], expecting the specified value
-    SetDuty(PwmDuty),
 }
 
 impl TransactionKind {
@@ -162,10 +115,7 @@
 
     /// Specifies whether the actual API returns a [`Result`] (= supports errors) or not.
     fn supports_errors(&self) -> bool {
-        match self {
-            TransactionKind::Set(_) | TransactionKind::Get(_) => true,
-            _ => false,
-        }
+        true
     }
 }
 
@@ -247,74 +197,14 @@
     }
 }
 
-impl PwmPin for Mock {
-    type Duty = PwmDuty;
-
-    fn disable(&mut self) {
-        // Note: Error is being ignored, because method doesn't return a result
-        let Transaction { kind, .. } = self.next().expect("no expectation for pin::disable call");
-
-        assert_eq!(kind, TransactionKind::Disable, "expected pin::disable");
-    }
-
-    fn enable(&mut self) {
-        // Note: Error is being ignored, because method doesn't return a result
-        let Transaction { kind, .. } = self.next().expect("no expectation for pin::enable call");
-
-        assert_eq!(kind, TransactionKind::Enable, "expected pin::enable");
-    }
-
-    fn get_duty(&self) -> Self::Duty {
-        let mut s = self.clone();
-
-        // Note: Error is being ignored, because method doesn't return a result
-        let Transaction { kind, .. } = s.next().expect("no expectation for pin::get_duty call");
-
-        if let TransactionKind::GetDuty(duty) = kind {
-            duty
-        } else {
-            panic!("expected pin::get_duty");
-        }
-    }
-
-    fn get_max_duty(&self) -> Self::Duty {
-        let mut s = self.clone();
-
-        // Note: Error is being ignored, because method doesn't return a result
-        let Transaction { kind, .. } = s.next().expect("no expectation for pin::get_max_duty call");
-
-        if let TransactionKind::GetMaxDuty(max_duty) = kind {
-            max_duty
-        } else {
-            panic!("expected pin::get_max_duty");
-        }
-    }
-
-    fn set_duty(&mut self, duty: Self::Duty) {
-        // Note: Error is being ignored, because method doesn't return a result
-        let Transaction { kind, .. } = self.next().expect("no expectation for pin::set_duty call");
-
-        assert_eq!(
-            kind,
-            TransactionKind::SetDuty(duty),
-            "expected pin::set_duty"
-        );
-    }
-}
-
 #[cfg(test)]
 mod test {
     use std::io::ErrorKind;
 
     use crate::error::MockError;
-<<<<<<< HEAD
     use embedded_hal::digital::{InputPin, OutputPin};
-=======
-    use embedded_hal::digital::v2::{InputPin, OutputPin};
-    use embedded_hal::PwmPin;
->>>>>>> f2c51b14
-
-    use crate::pin::TransactionKind::{Disable, Enable, Get, GetDuty, GetMaxDuty, Set, SetDuty};
+
+    use crate::pin::TransactionKind::{Get, Set};
     use crate::pin::{Mock, State, Transaction};
 
     #[test]
@@ -354,25 +244,4 @@
 
         pin.done();
     }
-
-    #[test]
-    fn test_pwm_pin() {
-        let expected_duty = 10_000;
-        let expectations = [
-            Transaction::new(Enable),
-            Transaction::new(GetMaxDuty(expected_duty)),
-            Transaction::new(SetDuty(expected_duty)),
-            Transaction::new(GetDuty(expected_duty)),
-            Transaction::new(Disable),
-        ];
-        let mut pin = Mock::new(&expectations);
-
-        pin.enable();
-        let max_duty = pin.get_max_duty();
-        pin.set_duty(max_duty);
-        assert_eq!(pin.get_duty(), expected_duty);
-        pin.disable();
-
-        pin.done();
-    }
 }