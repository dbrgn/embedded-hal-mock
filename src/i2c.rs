--- conflicted
+++ resolved
@@ -262,10 +262,10 @@
         }
     }
 
-    fn transaction<'a>(
+    fn transaction(
         &mut self,
         address: u8,
-        operations: &mut [i2c::Operation<'a>],
+        operations: &mut [i2c::Operation<'_>],
     ) -> Result<(), Self::Error> {
         let w = self
             .next()
@@ -303,20 +303,15 @@
 mod test {
     use super::*;
 
-<<<<<<< HEAD
     use embedded_hal::i2c::I2c;
-=======
-    use std::{io::ErrorKind as IoErrorKind, time::SystemTime};
-
-    use embedded_hal::blocking::i2c::{Read, Write, WriteRead};
->>>>>>> f952d6f8
+    use std::time::SystemTime;
 
     #[test]
     fn write() {
         let expectations = [Transaction::write(0xaa, vec![10, 12])];
         let mut i2c = Mock::new(&expectations);
 
-        i2c.write(0xaa, &vec![10, 12]).unwrap();
+        i2c.write(0xaa, &[10, 12]).unwrap();
 
         i2c.done();
     }
@@ -354,7 +349,7 @@
         ];
         let mut i2c = Mock::new(&expectations);
 
-        i2c.write(0xaa, &vec![1, 2]).unwrap();
+        i2c.write(0xaa, &[1, 2]).unwrap();
 
         let mut v = vec![0; 2];
         i2c.read(0xbb, &mut v).unwrap();
@@ -376,10 +371,7 @@
         let mut v = vec![0u8; 2];
         i2c.transaction(
             0xaa,
-            &mut [
-                i2c::Operation::Write(&vec![1, 2]),
-                i2c::Operation::Read(&mut v),
-            ],
+            &mut [i2c::Operation::Write(&[1, 2]), i2c::Operation::Read(&mut v)],
         )
         .unwrap();
 
@@ -394,7 +386,7 @@
         let expectations = [Transaction::write(0xaa, vec![1, 2])];
         let mut i2c = Mock::new(&expectations);
 
-        let _ = i2c.write(0xaa, &vec![1, 3]); // Panics because unexpected data was written
+        let _ = i2c.write(0xaa, &[1, 3]); // Panics because unexpected data was written
     }
 
     #[test]
@@ -403,8 +395,8 @@
         let expectations = [Transaction::read(0xaa, vec![10, 12])];
         let mut i2c = Mock::new(&expectations);
 
-        let mut buff = vec![0; 2];
-        let _ = i2c.write(0xaa, &mut buff); // Panics because it's a write, not a read
+        let buff = vec![0; 2];
+        let _ = i2c.write(0xaa, &buff); // Panics because it's a write, not a read
     }
 
     #[test]
@@ -427,7 +419,7 @@
         ];
         let mut i2c = Mock::new(&expectations);
 
-        i2c.write(0xaa, &vec![10, 12]).unwrap();
+        i2c.write(0xaa, &[10, 12]).unwrap();
 
         i2c.done(); // Panics because not all transactions were consumed
     }
@@ -469,10 +461,9 @@
         #[test]
         fn write() {
             let expected_err = ErrorKind::Other;
-            let mut i2c = Mock::new(&[
-                Transaction::write(0xaa, vec![10, 12]).with_error(expected_err.clone())
-            ]);
-            let err = i2c.write(0xaa, &vec![10, 12]).unwrap_err();
+            let mut i2c =
+                Mock::new(&[Transaction::write(0xaa, vec![10, 12]).with_error(expected_err)]);
+            let err = i2c.write(0xaa, &[10, 12]).unwrap_err();
             assert_eq!(err, expected_err);
             i2c.done();
         }
@@ -481,96 +472,70 @@
         #[test]
         #[should_panic]
         fn write_wrong_mode() {
-<<<<<<< HEAD
             let mut i2c =
                 Mock::new(&[Transaction::write(0xaa, vec![10, 12]).with_error(ErrorKind::Other)]);
             let mut buf = vec![0u8; 2];
             let _ = i2c.read(0xaa, &mut buf);
-=======
-            let mut i2c = Mock::new(&[Transaction::write(0xaa, vec![10, 12])
-                .with_error(MockError::Io(IoErrorKind::Other))]);
-            let mut buf = vec![0; 2];
-            let _ = i2c.read(0xaa, &mut buf); // Panics because it's a read, not a write
->>>>>>> f952d6f8
         }
 
         /// The transaction bytes should still be validated.
         #[test]
         #[should_panic]
         fn write_wrong_data() {
-<<<<<<< HEAD
             let mut i2c =
                 Mock::new(&[Transaction::write(0xaa, vec![10, 12]).with_error(ErrorKind::Other)]);
-            let _ = i2c.write(0xaa, &vec![10, 13]);
-=======
-            let mut i2c = Mock::new(&[Transaction::write(0xaa, vec![10, 12])
-                .with_error(MockError::Io(IoErrorKind::Other))]);
-            let _ = i2c.write(0xaa, &vec![10, 13]); // Panics because unexpected data was written
->>>>>>> f952d6f8
+            let _ = i2c.write(0xaa, &[10, 13]);
         }
 
         #[test]
         fn read() {
             let expected_err = ErrorKind::Other;
             let mut i2c =
-                Mock::new(
-                    &[Transaction::read(0xaa, vec![10, 12]).with_error(expected_err.clone())],
-                );
+                Mock::new(&[Transaction::read(0xaa, vec![10, 12]).with_error(expected_err)]);
             let mut buf = vec![0; 2];
             let err = i2c.read(0xaa, &mut buf).unwrap_err();
             assert_eq!(err, expected_err);
             i2c.done();
         }
 
-<<<<<<< HEAD
         /// The transaction mode should still be validated.
         #[test]
         #[should_panic]
         fn read_wrong_mode() {
             let mut i2c =
                 Mock::new(&[Transaction::read(0xaa, vec![10, 12]).with_error(ErrorKind::Other)]);
-            let _ = i2c.write(0xaa, &vec![10, 12]);
-        }
-
-=======
->>>>>>> f952d6f8
+            let _ = i2c.write(0xaa, &[10, 12]);
+        }
+
         #[test]
         fn write_read() {
             let expected_err = ErrorKind::Other;
-            let mut i2c = Mock::new(&[Transaction::write_read(0xaa, vec![10, 12], vec![13, 14])
-                .with_error(expected_err.clone())]);
+            let mut i2c =
+                Mock::new(&[Transaction::write_read(0xaa, vec![10, 12], vec![13, 14])
+                    .with_error(expected_err)]);
             let mut buf = vec![0; 2];
             let err = i2c.write_read(0xaa, &[10, 12], &mut buf).unwrap_err();
             assert_eq!(err, expected_err);
             i2c.done();
         }
 
-<<<<<<< HEAD
         /// The transaction mode should still be validated.
         #[test]
         #[should_panic]
         fn write_read_wrong_mode() {
             let mut i2c = Mock::new(&[Transaction::write_read(0xaa, vec![10, 12], vec![13, 14])
                 .with_error(ErrorKind::Other)]);
-            let _ = i2c.write(0xaa, &vec![10, 12]);
-        }
-
-=======
->>>>>>> f952d6f8
+            let _ = i2c.write(0xaa, &[10, 12]);
+        }
+
         /// The transaction bytes should still be validated.
         #[test]
         #[should_panic]
         fn write_read_wrong_data() {
             let mut i2c = Mock::new(&[Transaction::write_read(0xaa, vec![10, 12], vec![13, 14])
-<<<<<<< HEAD
                 .with_error(ErrorKind::Other)]);
             let mut buf = vec![0u8; 2];
-            let _ = i2c.write_read(0xaa, &vec![10, 13], &mut buf);
-=======
-                .with_error(MockError::Io(IoErrorKind::Other))]);
-            let mut buf = vec![0; 2];
-            let _ = i2c.write_read(0xaa, &vec![10, 13], &mut buf); // Panics because unexpected data was written
->>>>>>> f952d6f8
+            let _ = i2c.write_read(0xaa, &[10, 13], &mut buf);
         }
     }
 }